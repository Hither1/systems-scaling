--- conflicted
+++ resolved
@@ -51,7 +51,7 @@
 
 
     ## MXFP8_e5m2 matmuls with bfloat16 vector ops
-<<<<<<< HEAD
+
 
     mx_specs = {
             'scale_bits': 8,
@@ -65,20 +65,7 @@
         }
     mx_specs = finalize_mx_specs(mx_specs)
     mx_mapping.inject_pyt_ops(mx_specs)
-=======
-    # mx_specs = {
-    #         'scale_bits': 8,
-    #         'w_elem_format': cfg.model.w_mx_format,
-    #         'a_elem_format': cfg.model.a_mx_format,
-    #         'block_size': 32,
-    #         'bfloat': 16,
-    #         'custom_cuda': True,
-    #         # For quantization-aware finetuning, do backward pass in FP32
-    #         'quantize_backprop': True,
-    #     }
-    # mx_specs = finalize_mx_specs(mx_specs)
-    # mx_mapping.inject_pyt_ops(mx_specs)
->>>>>>> 95c6d3e5
+
 
     olmo_model = OLMo(cfg.model)
     log.info(f"Total number of parameters: {olmo_model.num_params():,d}")
